--- conflicted
+++ resolved
@@ -18,11 +18,7 @@
 
 # Define upstream servers for MAX Lab backend (3 instances)
 upstream maxlab_backend {
-<<<<<<< HEAD
-    ip_hash;
-=======
     ip_hash;  # SESSION AFFINITY: Same IP → Same Worker → Session Persistence
->>>>>>> f39822c2
     server 127.0.0.1:8010 weight=1 max_fails=3 fail_timeout=30s;
     server 127.0.0.1:8011 weight=1 max_fails=3 fail_timeout=30s;
     server 127.0.0.1:8012 weight=1 max_fails=3 fail_timeout=30s;
